/*eslint no-invalid-this: 0*/ // eslint doesn't understand Promise.coroutine wrapping
"use strict";
var Promise = require("bluebird");
var extend = require("extend");

var promiseutil = require("../promiseutil");
var IrcHandler = require("./IrcHandler.js");
var MatrixHandler = require("./MatrixHandler.js");
var MemberListSyncer = require("./MemberListSyncer.js");
const { IdentGenerator } = require("../irc/IdentGenerator.js");
const { Ipv6Generator } = require("../irc/Ipv6Generator.js");
const { IrcServer } = require("../irc/IrcServer.js");
const { ClientPool } = require("../irc/ClientPool");
const { IrcEventBroker } = require("../irc/IrcEventBroker");
const { BridgedClient} = require("../irc/BridgedClient");
const { IrcUser } = require("../models/IrcUser");
const { IrcRoom } = require("../models/IrcRoom");
const { IrcClientConfig } = require("../models/IrcClientConfig");
const { BridgeRequest } = require("../models/BridgeRequest");
var stats = require("../config/stats");
const { NeDBDataStore } = require("../datastore/NedbDataStore");
const { PgDataStore } = require("../datastore/postgres/PgDataStore");
var log = require("../logging").get("IrcBridge");
const {
    Bridge,
    MatrixUser,
    MatrixRoom,
    PrometheusMetrics,
    Logging,
} = require("matrix-appservice-bridge");
const MatrixActivityTracker = require("matrix-lastactive").MatrixActivityTracker;

var DebugApi = require("../DebugApi");
var Provisioner = require("../provisioning/Provisioner.js");
var PublicitySyncer = require("./PublicitySyncer.js");

const DELAY_TIME_MS = 10 * 1000;
const DELAY_FETCH_ROOM_LIST_MS = 3 * 1000;
const DEAD_TIME_MS = 5 * 60 * 1000;
const ACTION_TYPE_TO_MSGTYPE = {
    message: "m.text",
    emote: "m.emote",
    notice: "m.notice"
};

function IrcBridge(config, registration) {
    this.config = config;
    // TODO: Don't log this to stdout
    Logging.configure({console: config.ircService.logging.level});
    this.registration = registration;
    this.ircServers = [];
    this.domain = null; // String
    this.appServiceUserId = null; // String
    this.memberListSyncers = {
    //  domain: MemberListSyncer
    };
    this.joinedRoomList = [];
    this.activityTracker = config.ircService.debugApi.enabled ? new MatrixActivityTracker(
        this.config.homeserver.url,
        registration.as_token,
        this.config.homeserver.domain,
        this.config.homeserver.enablePresence,
        require("../logging").get("MxActivityTracker"),
    ) : null;

    // Dependency graph
    this.matrixHandler = new MatrixHandler(this, this.config.matrixHandler);
    this.ircHandler = new IrcHandler(this, this.config.ircHandler);
    this._clientPool = new ClientPool(this);
    if (!this.config.database && this.config.ircService.databaseUri) {
        log.warn("ircService.databaseUri is a deprecated config option. Please use the database configuration block");
        this.config.database = {
            engine: "nedb",
            connectionString: this.config.ircService.databaseUri,
        }
    }
    let roomLinkValidation = undefined;
    let provisioning = config.ircService.provisioning;
    if (provisioning && provisioning.enabled &&
        typeof (provisioning.ruleFile) === "string") {
        roomLinkValidation = {
            ruleFile: provisioning.ruleFile,
            triggerEndpoint: provisioning.enableReload
        };
    }

    let bridgeStoreConfig = {};

    if (this.config.database.engine === "nedb") {
        const dirPath = this.config.database.connectionString.substring("nedb://".length);
        bridgeStoreConfig = {
            roomStore: `${dirPath}/rooms.db`,
            userStore: `${dirPath}/users.db`,
        };
    }
    else {
        bridgeStoreConfig = {
            disableStores: true,
        };
    }

    this._bridge = new Bridge({
        registration: this.registration,
        homeserverUrl: this.config.homeserver.url,
        domain: this.config.homeserver.domain,
        controller: {
            onEvent: this.onEvent.bind(this),
            onUserQuery: this.onUserQuery.bind(this),
            onAliasQuery: this.onAliasQuery.bind(this),
            onAliasQueried: this.onAliasQueried ?
                this.onAliasQueried.bind(this) : null,
            onLog: this.onLog.bind(this),

            thirdPartyLookup: {
                protocols: ["irc"],
                getProtocol: this.getThirdPartyProtocol.bind(this),
                getLocation: this.getThirdPartyLocation.bind(this),
                getUser: this.getThirdPartyUser.bind(this),
            },
        },
        ...bridgeStoreConfig,
        disableContext: true,
        suppressEcho: false, // we use our own dupe suppress for now
        logRequestOutcome: false, // we use our own which has better logging
        queue: {
            type: "none",
            perRequest: false
        },
        intentOptions: {
            clients: {
                dontCheckPowerLevel: true,
                enablePresence: this.config.homeserver.enablePresence,
            },
            bot: {
                dontCheckPowerLevel: true,
                enablePresence: this.config.homeserver.enablePresence,
            }
        },
        // See note below for ESCAPE_DEFAULT
        escapeUserIds: false,
        roomLinkValidation,
        roomUpgradeOpts: {
            consumeEvent: true,
            // We want to handle this in _onRoomUpgrade
            migrateGhosts: false,
            onRoomMigrated: this._onRoomUpgrade.bind(this),
            migrateEntry: this._roomUpgradeMigrateEntry.bind(this),
        }
    });

    // By default the bridge will escape mxids, but the irc bridge isn't ready for this yet.
    MatrixUser.ESCAPE_DEFAULT = false;

    this._timers = null; // lazy map of Histogram instances used as metrics
    if (this.config.ircService.metrics && this.config.ircService.metrics.enabled) {
        this._initialiseMetrics();
    }

    this._ircEventBroker = new IrcEventBroker(
        this._bridge, this._clientPool, this.ircHandler
    );
    this._dataStore = null; // requires Bridge to have loaded the databases
    this._identGenerator = null; // requires inited data store
    this._ipv6Generator = null; // requires inited data store
    this._startedUp = false;
    this._debugApi = (
        config.ircService.debugApi.enabled ? new DebugApi(
            this,
            config.ircService.debugApi.port,
            this.ircServers,
            this._clientPool,
            registration.getAppServiceToken()
        ) : null
    );

    this._provisioner = null;

    this.publicitySyncer = new PublicitySyncer(this);
}

IrcBridge.prototype._initialiseMetrics = function() {
    const zeroAge = new PrometheusMetrics.AgeCounters();

    const metrics = this._bridge.getPrometheusMetrics();

    this._bridge.registerBridgeGauges(() => {
        const remoteUsersByAge = new PrometheusMetrics.AgeCounters(
            this.config.ircService.metrics.remoteUserAgeBuckets || ["1h", "1d", "1w"]
        );

        this.ircServers.forEach((server) => {
            this._clientPool.updateActiveConnectionMetrics(server.domain, remoteUsersByAge);
        });

        return {
            // TODO(paul): actually fill these in
            matrixRoomConfigs: 0,
            remoteRoomConfigs: 0,

            remoteGhosts: this._clientPool.countTotalConnections(),
            // matrixGhosts is provided automatically by the bridge

            // TODO(paul) IRC bridge doesn't maintain mtimes at the moment.
            //   Should probably make these metrics optional to most
            //   exporters
            matrixRoomsByAge: zeroAge,
            remoteRoomsByAge: zeroAge,

            matrixUsersByAge: zeroAge,
            remoteUsersByAge,
        };
    });

    const timers = this._timers = {};

    timers.matrix_request_seconds = metrics.addTimer({
        name: "matrix_request_seconds",
        help: "Histogram of processing durations of received Matrix messages",
        labels: ["outcome"],
    });
    timers.remote_request_seconds = metrics.addTimer({
        name: "remote_request_seconds",
        help: "Histogram of processing durations of received remote messages",
        labels: ["outcome"],
    });

    // Custom IRC metrics
    const reconnQueue = metrics.addGauge({
        name: "clientpool_reconnect_queue",
        help: "Number of disconnected irc connections waiting to reconnect.",
        labels: ["server"]
    });

    const memberListLeaveQueue = metrics.addGauge({
        name: "user_leave_queue",
        help: "Number of leave requests queued up for virtual users on the bridge.",
        labels: ["server"]
    });

    const memberListJoinQueue = metrics.addGauge({
        name: "user_join_queue",
        help: "Number of join requests queued up for virtual users on the bridge.",
        labels: ["server"]
    });

    const ircHandlerCalls = metrics.addCounter({
        name: "irchandler_calls",
        help: "Track calls made to the IRC Handler",
        labels: ["method"]
    });

    const matrixHandlerConnFailureKicks = metrics.addCounter({
        name: "matrixhandler_connection_failure_kicks",
        help: "Track IRC connection failures resulting in kicks",
        labels: ["server"]
    });

    metrics.addCollector(() => {
        this.ircServers.forEach((server) => {
            reconnQueue.set({server: server.domain},
                this._clientPool.totalReconnectsWaiting(server.domain)
            );
            let mxMetrics = this.matrixHandler.getMetrics(server.domain);
            matrixHandlerConnFailureKicks.inc(
                {server: server.domain},
                mxMetrics["connection_failure_kicks"] || 0
            );
        });

        Object.keys(this.memberListSyncers).forEach((server) => {
            memberListLeaveQueue.set(
                {server},
                this.memberListSyncers[server].getUsersWaitingToLeave()
            );
            memberListJoinQueue.set(
                {server},
                this.memberListSyncers[server].getUsersWaitingToJoin()
            );
        });

        const ircMetrics = this.ircHandler.getMetrics();
        Object.keys(ircMetrics).forEach((method) => {
            const value = ircMetrics[method];
            ircHandlerCalls.inc({method}, value);
        });
    });
};

IrcBridge.prototype.getAppServiceUserId = function() {
    return this.appServiceUserId;
};

IrcBridge.prototype.getStore = function() {
    return this._dataStore;
};

IrcBridge.prototype.getAppServiceBridge = function() {
    return this._bridge;
};

IrcBridge.prototype.getClientPool = function() {
    return this._clientPool;
};

IrcBridge.prototype.getProvisioner = function() {
    return this._provisioner;
};

IrcBridge.prototype.createBridgedClient = function(ircClientConfig, matrixUser, isBot) {
    let server = this.ircServers.filter((s) => {
        return s.domain === ircClientConfig.getDomain();
    })[0];
    if (!server) {
        throw new Error(
            "Cannot create bridged client for unknown server " +
            ircClientConfig.getDomain()
        );
    }

    if (matrixUser) { // Don't bother with the bot user
        const excluded = server.isExcludedUser(matrixUser.userId);
        if (excluded) {
            throw Error("Cannot create bridged client - user is excluded from bridging");
        }
    }

    return new BridgedClient(
        server, ircClientConfig, matrixUser, isBot,
        this._ircEventBroker, this._identGenerator, this._ipv6Generator
    );
};

IrcBridge.prototype.run = Promise.coroutine(function*(port) {
<<<<<<< HEAD
    yield this._bridge.loadDatabases();
    const dbConfig = this.config.database;

    if (this._debugApi && dbConfig.engine === "nedb") {
        // monkey patch inspect() values to avoid useless NeDB
        // struct spam on the debug API.
        this._bridge.getUserStore().inspect = function(depth) {
            return "UserStore";
        }
        this._bridge.getRoomStore().inspect = function(depth) {
            return "RoomStore";
        }
        this._debugApi.run();
    }

    let pkeyPath = this.config.ircService.passwordEncryptionKeyPath;
=======
    const dbConfig = this.config.database;
    const pkeyPath = this.config.ircService.passwordEncryptionKeyPath;

    if (this._debugApi) {
        this._debugApi.run();
    }

>>>>>>> b30a8a9e
    if (dbConfig.engine === "postgres") {
        log.info("Using PgDataStore for Datastore");
        this._dataStore = new PgDataStore(this.config.homeserver.domain, dbConfig.connectionString, pkeyPath);
        yield this._dataStore.ensureSchema();
    }
    else if (dbConfig.engine === "nedb") {
        yield this._bridge.loadDatabases();
        if (this._debugApi) {
            // monkey patch inspect() values to avoid useless NeDB
            // struct spam on the debug API.
            this._bridge.getUserStore().inspect = function(depth) {
                return "UserStore";
            }
            this._bridge.getRoomStore().inspect = function(depth) {
                return "RoomStore";
            }
        }
        log.info("Using NeDBDataStore for Datastore");
        this._dataStore = new NeDBDataStore(
            this._bridge.getUserStore(),
            this._bridge.getRoomStore(),
            pkeyPath,
            this.config.homeserver.domain,
        );
    }
    else {
        throw Error("Incorrect database config");
    }

    yield this._dataStore.removeConfigMappings();
    this._identGenerator = new IdentGenerator(this._dataStore);
    this._ipv6Generator = new Ipv6Generator(this._dataStore);

    // maintain a list of IRC servers in-use
    let serverDomains = Object.keys(this.config.ircService.servers);
    for (var i = 0; i < serverDomains.length; i++) {
        let domain = serverDomains[i];
        let completeConfig = extend(
            true, {}, IrcServer.DEFAULT_CONFIG, this.config.ircService.servers[domain]
        );
        let server = new IrcServer(
            domain, completeConfig, this.config.homeserver.domain,
            this.config.homeserver.dropMatrixMessagesAfterSecs
        );
        // store the config mappings in the DB to keep everything in one place.
        yield this._dataStore.setServerFromConfig(server, completeConfig);
        this.ircServers.push(server);
    }

    if (this.ircServers.length === 0) {
        throw new Error("No IRC servers specified.");
    }

    // run the bridge (needs to be done prior to configure IRC side)
    yield this._bridge.run(port);
    this._addRequestCallbacks();

    if (this.config.appService) {
        console.warn(
            `[DEPRECATED] Use of config field 'appService' is deprecated. Remove this
            field from the config file to remove this warning.

            This release will use values from this config field. This will produce
            a fatal error in a later release.`
        );
        this.domain = this.config.appService.homeserver.domain;
        this.appServiceUserId = (
            "@" + (
                this.config.appService.localpart ||
                this.registration.getSenderLocalpart() ||
                IrcBridge.DEFAULT_LOCALPART
            ) + ":" +
            this.domain
        );
    }
    else {
        if (!this.registration.getSenderLocalpart() ||
                !this.registration.getAppServiceToken()) {
            throw new Error(
                "FATAL: Registration file is missing a sender_localpart and/or AS token."
            );
        }
        this.domain = this.config.homeserver.domain;
        this.appServiceUserId = (
            "@" + this.registration.getSenderLocalpart() + ":" +
            this.domain
        );
    }

    log.info("Fetching Matrix rooms that are already joined to...");
    yield this._fetchJoinedRooms();

    // start things going
    log.info("Joining mapped Matrix rooms...");
    yield this._joinMappedMatrixRooms();
    log.info("Syncing relevant membership lists...");
    let memberlistPromises = [];

    // HACK: Remember reconnectIntervals to put them back later
    //  If memberlist-syncing 100s of connections, the scheduler will cause massive
    //  waiting times for connections to be created.
    //  We disable this scheduling manually to allow people to send messages through
    //  quickly when starting up (effectively prioritising them). This is just the
    //  quickest way to disable scheduler.
    let reconnectIntervalsMap = Object.create(null);

    this.ircServers.forEach((server) => {

        reconnectIntervalsMap[server.domain] = server.getReconnectIntervalMs();
        server.config.ircClients.reconnectIntervalMs = 0;

        // TODO reduce deps required to make MemberListSyncers.
        // TODO Remove injectJoinFn bodge
        this.memberListSyncers[server.domain] = new MemberListSyncer(
            this, this._bridge.getBot(), server, this.appServiceUserId,
            (roomId, joiningUserId, displayName, isFrontier) => {
                var req = new BridgeRequest(
                    this._bridge.getRequestFactory().newRequest(), false
                );
                var target = new MatrixUser(joiningUserId);
                // inject a fake join event which will do M->I connections and
                // therefore sync the member list
                return this.matrixHandler.onJoin(req, {
                    event_id: "$fake:membershiplist",
                    room_id: roomId,
                    state_key: joiningUserId,
                    user_id: joiningUserId,
                    content: {
                        membership: "join",
                        displayname: displayName,
                    },
                    _injected: true,
                    _frontier: isFrontier
                }, target);
            }
        );
        memberlistPromises.push(
            this.memberListSyncers[server.domain].sync()
        );
    });

    let provisioningEnabled = this.config.ircService.provisioning.enabled;
    let requestTimeoutSeconds = this.config.ircService.provisioning.requestTimeoutSeconds;
    this._provisioner = new Provisioner(this, provisioningEnabled, requestTimeoutSeconds);

    log.info("Connecting to IRC networks...");
    yield this.connectToIrcNetworks();

    promiseutil.allSettled(this.ircServers.map((server) => {
        // Call MODE on all known channels to get modes of all channels
        return this.publicitySyncer.initModes(server);
    })).catch((err) => {
        log.error('Could not init modes for publicity syncer');
        log.error(err.stack);
    });

    yield Promise.all(memberlistPromises);

    // Reset reconnectIntervals
    this.ircServers.forEach((server) => {
        server.config.ircClients.reconnectIntervalMs = reconnectIntervalsMap[server.domain];
    });

    log.info("Startup complete.");
    this._startedUp = true;
});

IrcBridge.prototype._logMetric = function(req, outcome) {
    if (!this._timers) {
        return; // metrics are disabled
    }
    const isFromIrc = Boolean((req.getData() || {}).isFromIrc);
    const timer = this._timers[
        isFromIrc ? "remote_request_seconds" : "matrix_request_seconds"
    ];
    if (timer) {
        timer.observe({outcome: outcome}, req.getDuration() / 1000);
    }
}

IrcBridge.prototype._addRequestCallbacks = function() {
    function logMessage(req, msg) {
        const data = req.getData();
        const dir = data && data.isFromIrc ? "I->M" : "M->I";
        const duration = " (" + req.getDuration() + "ms)";
        log.info(`[${req.getId()}] [${dir}] ${msg} ${duration}`);
    }

    // SUCCESS
    this._bridge.getRequestFactory().addDefaultResolveCallback((req, res) => {
        if (res === BridgeRequest.ERR_VIRTUAL_USER) {
            logMessage(req, "IGNORE virtual user");
            return; // these aren't true successes so don't skew graphs
        }
        else if (res === BridgeRequest.ERR_NOT_MAPPED) {
            logMessage(req, "IGNORE not mapped");
            return; // these aren't true successes so don't skew graphs
        }
        else if (res === BridgeRequest.ERR_DROPPED) {
            logMessage(req, "IGNORE dropped");
            this._logMetric(req, "dropped");
            return;
        }
        logMessage(req, "SUCCESS");
        const isFromIrc = Boolean((req.getData() || {}).isFromIrc);
        stats.request(isFromIrc, "success", req.getDuration());
        this._logMetric(req, "success");
    });
    // FAILURE
    this._bridge.getRequestFactory().addDefaultRejectCallback((req) => {
        var isFromIrc = Boolean((req.getData() || {}).isFromIrc);
        logMessage(req, "FAILED");
        stats.request(isFromIrc, "fail", req.getDuration());
        this._logMetric(req, "fail");
    });
    // DELAYED
    this._bridge.getRequestFactory().addDefaultTimeoutCallback((req) => {
        logMessage(req, "DELAYED");
        var isFromIrc = Boolean((req.getData() || {}).isFromIrc);
        stats.request(isFromIrc, "delay", req.getDuration());
    }, DELAY_TIME_MS);
    // DEAD
    this._bridge.getRequestFactory().addDefaultTimeoutCallback((req) => {
        logMessage(req, "DEAD");
        var isFromIrc = Boolean((req.getData() || {}).isFromIrc);
        stats.request(isFromIrc, "fail", req.getDuration());
        this._logMetric(req, "fail");
    }, DEAD_TIME_MS);
}

// Kill the bridge by killing all IRC clients in memory.
//  Killing a client means that it will disconnect forever
//  and never do anything useful again.
//  There is no guarentee that the bridge will do anything
//  usefull once this has been called.
//
//  See (BridgedClient.prototype.kill)
IrcBridge.prototype.kill = async function() {
    log.info("Killing all clients");
    await this._clientPool.killAllClients();
    if (this._dataStore) {
        await this._dataStore.destroy();
    }
}

IrcBridge.prototype.isStartedUp = function() {
    return this._startedUp;
};

IrcBridge.prototype._joinMappedMatrixRooms = Promise.coroutine(function*() {
    let roomIds = yield this.getStore().getRoomIdsFromConfig();
    let promises = roomIds.map((roomId) => {
        if (this.joinedRoomList.includes(roomId)) {
            log.debug(`Not joining ${roomId} because we are marked as joined`);
            return Promise.resolve();
        }
        return this._bridge.getIntent().join(roomId);
    });
    yield promiseutil.allSettled(promises);
});

IrcBridge.prototype.sendMatrixAction = function(room, from, action, req) {
    let msgtype = ACTION_TYPE_TO_MSGTYPE[action.type];
    let intent = this._bridge.getIntent(from.userId);
    if (msgtype) {
        if (action.htmlText) {
            return intent.sendMessage(room.getId(), {
                msgtype: msgtype,
                body: (
                    action.text || action.htmlText.replace(/(<([^>]+)>)/ig, "") // strip html tags
                ),
                format: "org.matrix.custom.html",
                formatted_body: action.htmlText
            });
        }
        return intent.sendMessage(room.getId(), {
            msgtype: msgtype,
            body: action.text
        });
    }
    else if (action.type === "topic") {
        return intent.setRoomTopic(room.getId(), action.text);
    }
    return Promise.reject(new Error("Unknown action: " + action.type));
};

IrcBridge.prototype.uploadTextFile = function(fileName, plaintext, req) {
    return this._bridge.getIntent().getClient().uploadContent({
        stream: new Buffer(plaintext),
        name: fileName,
        type: "text/plain; charset=utf-8",
        rawResponse: true,
    });
};

IrcBridge.prototype.getMatrixUser = Promise.coroutine(function*(ircUser) {
    let matrixUser = null;
    let userLocalpart = ircUser.server.getUserLocalpart(ircUser.nick);
    let displayName = ircUser.server.getDisplayNameFromNick(ircUser.nick);

    try {
        matrixUser = yield this.getStore().getMatrixUserByLocalpart(userLocalpart);
        if (matrixUser) {
            return matrixUser;
        }
    }
    catch (e) {
        // user does not exist. Fall through.
    }

    let userIntent = this._bridge.getIntentFromLocalpart(userLocalpart);
    yield userIntent.setDisplayName(displayName); // will also register this user
    matrixUser = new MatrixUser(userIntent.getClient().credentials.userId);
    matrixUser.setDisplayName(displayName);
    yield this.getStore().storeMatrixUser(matrixUser);
    return matrixUser;
});

IrcBridge.prototype.onEvent = function(request, context) {
    request.outcomeFrom(this._onEvent(request, context));
};

IrcBridge.prototype._onEvent = Promise.coroutine(function*(baseRequest, context) {
    const event = baseRequest.getData();
    if (event.sender && this.activityTracker) {
        this.activityTracker.bumpLastActiveTime(event.sender);
    }
    const request = new BridgeRequest(baseRequest, false);
    if (event.type === "m.room.message") {
        if (event.origin_server_ts && this.config.homeserver.dropMatrixMessagesAfterSecs) {
            const now = Date.now();
            if ((now - event.origin_server_ts) >
                    (1000 * this.config.homeserver.dropMatrixMessagesAfterSecs)) {
                log.info(
                    "Dropping old m.room.message event %s timestamped %d",
                    event.event_id, event.origin_server_ts
                );
                return BridgeRequest.ERR_DROPPED;
            }
        }
        yield this.matrixHandler.onMessage(request, event);
    }
    else if (event.type === "m.room.topic" && event.state_key === "") {
        yield this.matrixHandler.onMessage(request, event);
    }
    else if (event.type === "m.room.member") {
        if (!event.content || !event.content.membership) {
            return BridgeRequest.ERR_NOT_MAPPED;
        }
        this.ircHandler.onMatrixMemberEvent(event);
        const target = new MatrixUser(event.state_key);
        const sender = new MatrixUser(event.user_id);
        if (event.content.membership === "invite") {
            yield this.matrixHandler.onInvite(request, event, sender, target);
        }
        else if (event.content.membership === "join") {
            yield this.matrixHandler.onJoin(request, event, target);
        }
        else if (["ban", "leave"].indexOf(event.content.membership) !== -1) {
            // Given a "self-kick" is a leave, and you can't ban yourself,
            // if the 2 IDs are different then we know it is either a kick
            // or a ban (or a rescinded invite)
            var isKickOrBan = target.getId() !== sender.getId();
            if (isKickOrBan) {
                yield this.matrixHandler.onKick(request, event, sender, target);
            }
            else {
                yield this.matrixHandler.onLeave(request, event, target, sender);
            }
        }
    }
    else if (event.type === "m.room.power_levels" && event.state_key === "") {
        this.ircHandler.roomAccessSyncer.onMatrixPowerlevelEvent(event);
    }
    return undefined;
});

IrcBridge.prototype.onUserQuery = Promise.coroutine(function*(matrixUser) {
    var baseRequest = this._bridge.getRequestFactory().newRequest();
    var request = new BridgeRequest(baseRequest, false);
    yield this.matrixHandler.onUserQuery(request, matrixUser.getId());
    // TODO: Lean on the bridge lib more
    return null; // don't provision, we already do atm
});

IrcBridge.prototype.onAliasQuery = Promise.coroutine(function*(alias, aliasLocalpart) {
    var baseRequest = this._bridge.getRequestFactory().newRequest();
    var request = new BridgeRequest(baseRequest, false);
    yield this.matrixHandler.onAliasQuery(request, alias);
    // TODO: Lean on the bridge lib more
    return null; // don't provision, we already do atm
});

IrcBridge.prototype.onLog = function(line, isError) {
    if (isError) {
        log.error(line);
    }
    else {
        log.info(line);
    }
};

IrcBridge.prototype.getThirdPartyProtocol = function(protocol) {
    var servers = this.getServers();

    return Promise.resolve({
        user_fields: ["domain", "nick"],
        location_fields: ["domain", "channel"],
        field_types: {
            domain: {
                regexp: "[a-z0-9-_]+(\.[a-z0-9-_]+)*",
                placeholder: "irc.example.com",
            },
            nick: {
                regexp: "[^#\\s]+",
                placeholder: "SomeNick",
            },
            channel: {
                // TODO(paul): Declare & and + in this list sometime when the
                //   bridge can support them
                regexp: "[#][^\\s]+",
                placeholder: "#channel",
            },
        },
        instances: servers.map((server) => {
            return {
                network_id: server.getNetworkId(),
                bot_user_id: this.getAppServiceUserId(),
                desc: server.config.name || server.domain,
                icon: server.config.icon,
                fields: {
                    domain: server.domain,
                },
            };
        }),
    });
};

IrcBridge.prototype.getThirdPartyLocation = function(protocol, fields) {
    if (!fields.domain) {
        return Promise.reject({err: "Expected 'domain' field", code: 400});
    }
    var domain = fields.domain.toLowerCase();

    if (!fields.channel) {
        return Promise.reject({err: "Expected 'channel' field", code: 400});
    }
    // TODO(paul): this ought to use IRC network-specific casefolding (e.g. rfc1459)
    var channel = fields.channel.toLowerCase();

    var server = this.getServer(domain);
    if (!server) {
        return Promise.resolve([]);
    }

    if (!server.config.dynamicChannels.enabled) {
        return Promise.resolve([]);
    }

    var alias = server.getAliasFromChannel(channel);

    return Promise.resolve([
        {
            alias: alias,
            protocol: "irc",
            fields: {
                domain: domain,
                channel: channel,
            }
        }
    ]);
};

IrcBridge.prototype.getThirdPartyUser = function(protocol, fields) {
    if (!fields.domain) {
        return Promise.reject({err: "Expected 'domain' field", code: 400});
    }
    var domain = fields.domain.toLowerCase();

    if (!fields.nick) {
        return Promise.reject({err: "Expected 'nick' field", code: 400});
    }
    // TODO(paul): this ought to use IRC network-specific casefolding (e.g. rfc1459)
    var nick = fields.nick.toLowerCase();

    var server = this.getServer(domain);
    if (!server) {
        return Promise.resolve([]);
    }

    var userId = server.getUserIdFromNick(nick);

    return Promise.resolve([
        {
            userid: userId,
            protocol: "irc",
            fields: {
                domain: domain,
                nick: nick,
            }
        }
    ]);
};

IrcBridge.prototype.getIrcUserFromCache = function(server, userId) {
    return this._clientPool.getBridgedClientByUserId(server, userId);
};

IrcBridge.prototype.getBridgedClientsForUserId = function(userId) {
    return this._clientPool.getBridgedClientsForUserId(userId);
};

IrcBridge.prototype.getBridgedClientsForRegex = function(regex) {
    return this._clientPool.getBridgedClientsForRegex(regex);
};

IrcBridge.prototype.getServer = function(domainName) {
    for (var i = 0; i < this.ircServers.length; i++) {
        var server = this.ircServers[i];
        if (server.domain === domainName) {
            return server;
        }
    }
    return null;
};

IrcBridge.prototype.getServers = function() {
    return this.ircServers || [];
};

// TODO: Check how many of the below functions need to reside on IrcBridge still.

IrcBridge.prototype.aliasToIrcChannel = function(alias) {
    var ircServer = null;
    var servers = this.getServers();
    for (var i = 0; i < servers.length; i++) {
        var server = servers[i];
        if (server.claimsAlias(alias)) {
            ircServer = server;
            break;
        }
    }
    if (!ircServer) {
        return {};
    }
    return {
        server: ircServer,
        channel: ircServer.getChannelFromAlias(alias)
    };
};

IrcBridge.prototype.getServerForUserId = function(userId) {
    let servers = this.getServers();
    for (let i = 0; i < servers.length; i++) {
        if (servers[i].claimsUserId(userId)) {
            return servers[i];
        }
    }
    return null;
}

IrcBridge.prototype.matrixToIrcUser = function(user) {
    var server = this.getServerForUserId(user.getId());
    var ircInfo = {
        server: server,
        nick: server ? server.getNickFromUserId(user.getId()) : null
    };
    if (!ircInfo.server || !ircInfo.nick) {
        return Promise.reject(
            new Error("User ID " + user.getId() + " doesn't map to a server/nick")
        );
    }
    return Promise.resolve(new IrcUser(ircInfo.server, ircInfo.nick, true));
};

IrcBridge.prototype.trackChannel = function(server, channel, key) {
    if (!server.isBotEnabled()) {
        log.info("trackChannel: Bot is disabled.");
        return Promise.resolve(new IrcRoom(server, channel));
    }
    return this.getBotClient(server).then(function(client) {
        return client.joinChannel(channel, key);
    }).catch(log.logErr);
};

IrcBridge.prototype.connectToIrcNetworks = function() {
    return promiseutil.allSettled(this.ircServers.map((server) => {
        return this._loginToServer(server);
    }));
};

IrcBridge.prototype._loginToServer = Promise.coroutine(function*(server) {
    var uname = "matrixirc";
    var bridgedClient = this.getIrcUserFromCache(server, uname);
    if (!bridgedClient) {
        var botIrcConfig = server.createBotIrcClientConfig(uname);
        bridgedClient = this._clientPool.createIrcClient(botIrcConfig, null, true);
        log.debug(
            "Created new bot client for %s : %s (bot enabled=%s)",
            server.domain, bridgedClient._id, server.isBotEnabled()
        );
    }
    var chansToJoin = [];
    if (server.isBotEnabled()) {
        if (server.shouldJoinChannelsIfNoUsers()) {
            chansToJoin = yield this.getStore().getTrackedChannelsForServer(server.domain);
        }
        else {
            chansToJoin = yield this.memberListSyncers[server.domain].getChannelsToJoin();
        }
    }
    log.info("Bot connecting to %s (%s channels) => %s",
        server.domain, chansToJoin.length, JSON.stringify(chansToJoin)
    );
    try {
        yield bridgedClient.connect();
    }
    catch (err) {
        log.error("Bot failed to connect to %s : %s - Retrying....",
            server.domain, JSON.stringify(err));
        log.logErr(err);
        return this._loginToServer(server);
    }
    this._clientPool.setBot(server, bridgedClient);
    var num = 1;
    chansToJoin.forEach((c) => {
        // join a channel every 500ms. We stagger them like this to
        // avoid thundering herds
        setTimeout(function() {
            // catch this as if this rejects it will hard-crash
            // since this is a new stack frame which will bubble
            // up as an uncaught exception.
            bridgedClient.joinChannel(c).catch((e) => {
                log.error("Failed to join channel:: %s", c);
                log.error(e);
            });
        }, 500 * num);
        num += 1;
    });
    return undefined;
});

IrcBridge.prototype.checkNickExists = function(server, nick) {
    log.info("Querying for nick %s on %s", nick, server.domain);
    return this.getBotClient(server).then(function(client) {
        return client.whois(nick);
    });
};

IrcBridge.prototype.joinBot = function(ircRoom) {
    if (!ircRoom.server.isBotEnabled()) {
        log.info("joinBot: Bot is disabled.");
        return Promise.resolve();
    }
    return this.getBotClient(ircRoom.server).then((client) => {
        return client.joinChannel(ircRoom.channel);
    }).catch((e) => {
        log.error("Bot failed to join channel %s", ircRoom.channel);
    });
};

IrcBridge.prototype.partBot = function(ircRoom) {
    log.info(
        "Parting bot from %s on %s", ircRoom.channel, ircRoom.server.domain
    );
    return this.getBotClient(ircRoom.server).then((client) => {
        return client.leaveChannel(ircRoom.channel);
    });
};

IrcBridge.prototype.getBridgedClient = Promise.coroutine(function*(server, userId,
                                                         displayName) {
    let bridgedClient = this.getIrcUserFromCache(server, userId);
    if (bridgedClient) {
        log.debug("Returning cached bridged client %s", userId);
        return bridgedClient;
    }

    let mxUser = new MatrixUser(userId);
    mxUser.setDisplayName(displayName);

    // check the database for stored config information for this irc client
    // including username, custom nick, nickserv password, etc.
    let ircClientConfig = IrcClientConfig.newConfig(
        mxUser, server.domain, null
    );
    let storedConfig = yield this.getStore().getIrcClientConfig(userId, server.domain);
    if (storedConfig) {
        log.debug("Configuring IRC user from store => " + storedConfig);
        ircClientConfig = storedConfig;
    }

    // recheck the cache: We just yield'ed to check the client config. We may
    // be racing with another request to getBridgedClient.
    bridgedClient = this.getIrcUserFromCache(server, userId);
    if (bridgedClient) {
        log.debug("Returning cached bridged client %s", userId);
        return bridgedClient;
    }

    log.debug(
        "Creating virtual irc user with nick %s for %s (display name %s)",
        ircClientConfig.getDesiredNick(), userId, displayName
    );
    try {
        bridgedClient = this._clientPool.createIrcClient(ircClientConfig, mxUser, false);
        yield bridgedClient.connect();
        if (!storedConfig) {
            yield this.getStore().storeIrcClientConfig(ircClientConfig);
        }
        return bridgedClient;
    }
    catch (err) {
        log.error("Couldn't connect virtual user %s to %s : %s",
                ircClientConfig.getDesiredNick(), server.domain, JSON.stringify(err));
        throw err;
    }
});

IrcBridge.prototype.sendIrcAction = function(ircRoom, bridgedClient, action) {
    log.info(
        "Sending IRC message in %s as %s (connected=%s)",
        ircRoom.channel, bridgedClient.nick, Boolean(bridgedClient.unsafeClient)
    );
    return bridgedClient.sendAction(ircRoom, action);
};

IrcBridge.prototype.getBotClient = function(server) {
    var botClient = this._clientPool.getBot(server);
    if (botClient) {
        return Promise.resolve(botClient);
    }
    return this._loginToServer(server).then(() => {
        return this._clientPool.getBot(server);
    });
}

IrcBridge.prototype._fetchJoinedRooms = Promise.coroutine(function*() {
    /** Fetching joined rooms is quicker on larger homeservers than trying to
     * /join each room in the mappings list. To ensure we start quicker,
     * the bridge will block on this call rather than blocking on all join calls.
     * On the most overloaded servers even this call may take several attempts,
     * so it will block indefinitely.
     */
    const bot = this._bridge.getBot();
    if (bot.getJoinedRooms == undefined) {
        return;
    }
    let gotRooms = false;
    while (!gotRooms) {
        try {
            const roomIds = yield bot.getJoinedRooms();
            gotRooms = true;
            this.joinedRoomList = roomIds;
            log.info(`ASBot is in ${roomIds.length} rooms!`);
        }
        catch (ex) {
            log.error(`Failed to fetch roomlist from joined_rooms: ${ex}. Retrying`);
            yield Promise.delay(DELAY_FETCH_ROOM_LIST_MS);
        }
    }
});

// This function is used to ensure that room entries have their IDs modified
// so that the room ID contained within is kept up to date.
IrcBridge.prototype._roomUpgradeMigrateEntry = function(entry, newRoomId) {
    const oldRoomId = entry.matrix.getId();
    // Often our IDs for entries depend upon the room, so replace them.
    entry.id = entry.id.replace(oldRoomId, newRoomId);
    entry.matrix = new MatrixRoom(newRoomId, {
        name: entry.name,
        topic: entry.topic,
        extras: entry._extras,
    });
    // matrix-appservice-bridge will know to remove the old room entry
    // and insert the new room entry despite the differing IDs
    return entry;
}

IrcBridge.prototype._onRoomUpgrade = Promise.coroutine(function*(oldRoomId, newRoomId) {
    yield this.getStore().roomUpgradeOnRoomMigrated(oldRoomId, newRoomId);
    log.info(`Room has been upgraded from ${oldRoomId} to ${newRoomId}, updating ghosts..`);
    // Get the channels for the room_id
    const rooms = yield this.getStore().getIrcChannelsForRoomId(newRoomId);
    // Get users who we wish to leave.
    const asBot = this._bridge.getBot();
    const stateEvents = yield asBot.getClient().roomState(oldRoomId);
    const roomInfo = asBot._getRoomInfo(oldRoomId, {
        state: {
            events: stateEvents
        }
    });
    const bridgingEvent = stateEvents.find((ev) => ev.type === "m.room.bridging");
    if (bridgingEvent) {
        // The room had a bridge state event, so try to stick it in the new one.
        try {
            yield this._bridge.getIntent().sendStateEvent(
                newRoomId,
                "m.room.bridging",
                bridgingEvent.state_key,
                bridgingEvent.content
            );
            log.info("m.room.bridging event copied to new room");
        }
        catch (ex) {
            // We may not have permissions to do so, which means we are basically stuffed.
            log.warn("Could not send m.room.bridging event to new room:", ex);
        }
    }
    yield Promise.all(rooms.map((room) => {
        return this.getBotClient(room.getServer()).then((bot) => {
            // This will invoke NAMES and make members join the new room,
            // so we don't need to await it.
            bot.getNicks(room.getChannel()).catch(() => {
                log.error("Failed to get nicks for upgraded room");
            });
            log.info(
                `Leaving ${roomInfo.remoteJoinedUsers.length} users from old room ${oldRoomId}.`
            );
            this.memberListSyncers[room.getServer().domain].addToLeavePool(
                roomInfo.remoteJoinedUsers,
                oldRoomId,
                room
            );
        })
    }));
    log.info(`Ghost migration to ${newRoomId} complete`);
});

IrcBridge.prototype.connectionReap = Promise.coroutine(function*(
    logCb, serverName, maxIdleHours, reason = "User is inactive") {
    if (!maxIdleHours || maxIdleHours < 0) {
        throw Error("'since' must be greater than 0");
    }
    const maxIdleTime = maxIdleHours * 60 * 60 * 1000;
    serverName = serverName ? serverName : Object.keys(this.memberListSyncers)[0];
    const server = this.memberListSyncers[serverName];
    if (!server) {
        throw Error("Server not found");
    }
    const req = new BridgeRequest(this._bridge.getRequestFactory().newRequest());
    logCb(`Connection reaping for ${serverName}`);
    const rooms = yield server.getSyncableRooms(true);
    const users = [];
    for (const room of rooms) {
        for (const u of room.realJoinedUsers) {
            if (!users.includes(u)) {
                users.push(u);
            }
        }
    }
    logCb(`Found ${users.length} real users for ${serverName}`);
    let offlineCount = 0;
    for (const userId of users) {
        const status = yield this.activityTracker.isUserOnline(userId, maxIdleTime);
        if (!status.online) {
            const clients = this._clientPool.getBridgedClientsForUserId(userId);
            const quitRes = yield this.matrixHandler.quitUser(req, userId, clients, null, reason);
            if (!quitRes) {
                logCb(`Quit ${userId}`);
                // To avoid us catching them again for maxIdleHours
                this.activityTracker.bumpLastActiveTime(userId);
                offlineCount++;
            }
            else {
                logCb(`Didn't quit ${userId}: ${quitRes}`);
            }
        }
    }
    logCb(`Quit ${offlineCount} *offline* real users for ${serverName}.`);
});

IrcBridge.DEFAULT_LOCALPART = "appservice-irc";

module.exports = IrcBridge;<|MERGE_RESOLUTION|>--- conflicted
+++ resolved
@@ -331,24 +331,6 @@
 };
 
 IrcBridge.prototype.run = Promise.coroutine(function*(port) {
-<<<<<<< HEAD
-    yield this._bridge.loadDatabases();
-    const dbConfig = this.config.database;
-
-    if (this._debugApi && dbConfig.engine === "nedb") {
-        // monkey patch inspect() values to avoid useless NeDB
-        // struct spam on the debug API.
-        this._bridge.getUserStore().inspect = function(depth) {
-            return "UserStore";
-        }
-        this._bridge.getRoomStore().inspect = function(depth) {
-            return "RoomStore";
-        }
-        this._debugApi.run();
-    }
-
-    let pkeyPath = this.config.ircService.passwordEncryptionKeyPath;
-=======
     const dbConfig = this.config.database;
     const pkeyPath = this.config.ircService.passwordEncryptionKeyPath;
 
@@ -356,7 +338,6 @@
         this._debugApi.run();
     }
 
->>>>>>> b30a8a9e
     if (dbConfig.engine === "postgres") {
         log.info("Using PgDataStore for Datastore");
         this._dataStore = new PgDataStore(this.config.homeserver.domain, dbConfig.connectionString, pkeyPath);
