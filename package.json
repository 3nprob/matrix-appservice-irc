{
  "name": "matrix-appservice-irc",
<<<<<<< HEAD
  "version": "0.13.1",
=======
  "version": "0.14.0",
>>>>>>> bc2117c0
  "description": "An IRC Bridge for Matrix",
  "main": "app.js",
  "bin": "./bin/matrix-appservice-irc",
  "engines": {
    "node": ">=6.9"
  },
  "scripts": {
    "postinstall": "npm run build",
    "build": "tsc --project ./tsconfig.json",
    "test": "BLUEBIRD_DEBUG=1 node --max_old_space_size=3072 node_modules/jasmine/bin/jasmine.js --stop-on-failure=true",
    "lint": "eslint -c .eslintrc --max-warnings 0 src/**/*.ts",
    "check": "npm test && npm run lint",
    "ci-test": "node --max_old_space_size=3072 node_modules/nyc/bin/nyc.js --report text jasmine",
    "ci": "npm run lint && npm run ci-test"
  },
  "repository": {
    "type": "git",
    "url": "https://github.com/matrix-org/matrix-appservice-irc.git"
  },
  "author": "",
  "license": "Apache-2.0",
  "bugs": {
    "url": "https://github.com/matrix-org/matrix-appservice-irc/issues"
  },
  "dependencies": {
    "bluebird": "^3.1.1",
    "escape-string-regexp": "^2.0.0",
    "extend": "^2.0.0",
    "he": "^1.1.1",
    "iconv": "^2.3.4",
    "irc": "matrix-org/node-irc#dfff717f878fcca230fea94977f90042d80e8bd1",
    "js-yaml": "^3.2.7",
    "matrix-appservice-bridge": "^1.11.1",
    "matrix-appservice": "^0.4.1",
    "matrix-lastactive": "^0.1.2",
    "nedb": "^1.1.2",
    "nopt": "^3.0.1",
    "pg": "^7.12.1",
    "quick-lru": "^4.0.1",
    "request": "^2.54.0",
    "request-promise-native": "^1.0.8",
    "sanitize-html": "^1.6.1",
    "winston": "^2.4.2",
    "winston-daily-rotate-file": "^3.2.1",
    "@sentry/node": "^5.9.0"
  },
  "devDependencies": {
    "@types/bluebird": "^3.5.27",
    "@types/express": "^4.17.2",
    "@types/extend": "^3.0.1",
    "@types/he": "^1.1.0",
    "@types/nedb": "^1.8.9",
    "@types/nopt": "^3.0.29",
    "@types/pg": "^7.11.1",
    "@types/sanitize-html": "^1.20.2",
    "@typescript-eslint/eslint-plugin": "^2.14.0",
    "@typescript-eslint/parser": "^2.14.0",
    "eslint": "^5.16.0",
    "jasmine": "^3.1.0",
    "nyc": "^14.1.1",
    "prom-client": "^11.5.3",
    "proxyquire": "^1.4.0",
    "typescript": "^3.7.3"
  }
}<|MERGE_RESOLUTION|>--- conflicted
+++ resolved
@@ -1,10 +1,6 @@
 {
   "name": "matrix-appservice-irc",
-<<<<<<< HEAD
-  "version": "0.13.1",
-=======
   "version": "0.14.0",
->>>>>>> bc2117c0
   "description": "An IRC Bridge for Matrix",
   "main": "app.js",
   "bin": "./bin/matrix-appservice-irc",
@@ -35,7 +31,7 @@
     "extend": "^2.0.0",
     "he": "^1.1.1",
     "iconv": "^2.3.4",
-    "irc": "matrix-org/node-irc#dfff717f878fcca230fea94977f90042d80e8bd1",
+    "irc": "matrix-org/node-irc#matrix-irc-bridge",
     "js-yaml": "^3.2.7",
     "matrix-appservice-bridge": "^1.11.1",
     "matrix-appservice": "^0.4.1",
